# OpenDTU_VeDirect

[![OpenDTU Build](https://github.com/tbnobody/OpenDTU/actions/workflows/build.yml/badge.svg)](https://github.com/tbnobody/OpenDTU/actions/workflows/build.yml)
[![cpplint](https://github.com/tbnobody/OpenDTU/actions/workflows/cpplint.yml/badge.svg)](https://github.com/tbnobody/OpenDTU/actions/workflows/cpplint.yml)

## Background
This project was started from [this](https://www.mikrocontroller.net/topic/525778) discussion (Mikrocontroller.net).
It was the goal to replace the original Hoymiles DTU (Telemetry Gateway) with their cloud access. With a lot of reverse engineering the Hoymiles protocol was decrypted and analyzed.

<<<<<<< HEAD
I extended the original OpenDTU software to support also Victron's Ve.Direct protocol on the same chip. Additional information about Ve.direct can be downloaded from https://www.victronenergy.com/support-and-downloads/technical-information.

Web-Live-Interface:
![image](https://user-images.githubusercontent.com/59169507/187224107-4e0d0cab-2e1b-4e47-9410-a49f80aa6789.png)

REST-API (/api/verdirectlivedata/status):
````JSON
{
"data_age":0,
"age_critical":false,
"PID":"SmartSolar MPPT 100|30",
"SER":"XXX",
"FW":"159",
"LOAD":"ON",
"CS":"Bulk",
"ERR":"No error",
"OR":"Not off",
"MPPT":"MPP Tracker active",
"HSDS":{"v":46,"u":"Days"},
"V":{"v":26.36,"u":"V"},
"I":{"v":3.4,"u":"A"},
"VPV":{"v":37.13,"u":"V"},
"PPV":{"v":93,"u":"W"},
"H19":{"v":83.16,"u":"kWh"},
"H20":{"v":1.39,"u":"kWh"},
"H21":{"v":719,"u":"W"},
"H22":{"v":1.43,"u":"kWh"},
"H23":{"v":737,"u":"W"}
}
````

MQTT:

Sends text raw data as difined in VE.Direct spec.
=======
## Screenshots
Several screenshots of the frontend can be found here: [Screenshots](docs/screenshots)
>>>>>>> b2a30621

## Currently supported Inverters
* Hoymiles HM-300
* Hoymiles HM-350
* Hoymiles HM-400
* Hoymiles HM-600
* Hoymiles HM-700
* Hoymiles HM-800
* Hoymiles HM-1000
* Hoymiles HM-1200
* Hoymiles HM-1500
* TSUN TSOL-M350 (Maybe depending on firmware on the inverter)
* TSUN TSOL-M800 (Maybe depending on firmware on the inverter)
* TSUN TSOL-M1600 (Maybe depending on firmware on the inverter)

## Features for end users
* Read live data from inverter
* Show inverters internal event log
* Show inverter information like firmware version, firmware build date, hardware revision and hardware version
* Show and set the current inverter limit
* Uses ESP32 microcontroller and NRF24L01+
* Multi-Inverter support
* MQTT support (with TLS)
* Home Assistant MQTT Auto Discovery support
* Nice and fancy WebApp with visualization of current data
* Firmware upgrade using the web UI
* Default source supports up to 10 inverters
* Time zone support
* Ve.Direct interface (via web-interface, REST-api, or MQTT)
* Ethernet support

## Features for developers
* The microcontroller part
    * Build with Arduino PlatformIO Framework for the ESP32
    * Uses a fork of [ESPAsyncWebserver](https://github.com/yubox-node-org/ESPAsyncWebServer) and [espMqttClient](https://github.com/bertmelis/espMqttClient)

* The WebApp part
    * Build with [Vue.js](https://vuejs.org)
    * Source is written in TypeScript

## Hardware you need

### ESP32 board
For ease of use, buy a "ESP32 DEVKIT DOIT" or "ESP32 NodeMCU Development Board" with an ESP32-S3 or ESP-WROOM-32 chipset on it.

Sample Picture:

![NodeMCU-ESP32](docs/nodemcu-esp32.png)

Also supported: Board with Ethernet-Connector and Power-over-Ethernet [Olimex ESP32-POE](https://www.olimex.com/Products/IoT/ESP32/ESP32-POE/open-source-hardware)

#### NRF24L01+ radio board
The PLUS sign is IMPORTANT! There are different variants available, with antenna on the printed circuit board or external antenna.

Sample picture:

![nrf24l01plus](docs/nrf24l01plus.png)

Buy your hardware from a trusted source, at best from a dealer/online shop in your country where you have support and the right to return non-functional hardware.
When you want to buy from Amazon, AliExpress, eBay etc., take note that there is a lot of low-quality or fake hardware offered. Read customer comments and ratings carefully!

A heavily incomplete list of trusted hardware shops in germany is:

* [AZ-Delivery](https://www.az-delivery.de/)
* [Makershop](https://www.makershop.de/)
* [Berrybase](https://www.berrybase.de/)

This list is for your convenience only, the project is not related to any of these shops.

#### Power supply
Use a power suppy with 5V and 1A. The USB cable connected to your PC/Notebook may be powerful enough or may be not.


## Wiring up
### Schematic
![Schematic](docs/Wiring_ESP32_Schematic.png)

### Symbolic view
![Symbolic](docs/Wiring_ESP32_Symbol.png)

### Change pin assignment
Its possible to change all the pins of the NRF24L01+ module.
This can be achieved by editing the 'platformio.ini' file and add/change one or more of the following lines to the 'build_flags' parameter:
```
-DHOYMILES_PIN_MISO=19
-DHOYMILES_PIN_MOSI=23
-DHOYMILES_PIN_SCLK=18
-DHOYMILES_PIN_IRQ=16
-DHOYMILES_PIN_CE=4
-DHOYMILES_PIN_CS=5
-DVICTRON_PIN_TX=21
-DVICTRON_PIN_RX=22 
```

## Flashing and starting up
### with Visual Studio Code
* Install [Visual Studio Code](https://code.visualstudio.com/download) (from now named "vscode")
* In Visual Studio Code, install the [PlatformIO Extension](https://marketplace.visualstudio.com/items?itemName=platformio.platformio-ide)
* Install git and enable git in vscode - [git download](https://git-scm.com/downloads/) - [Instructions](https://www.jcchouinard.com/install-git-in-vscode/)
* Clone this repository (you really have to clone it, don't just download the ZIP file. During the build process the git hash gets embedded into the firmware. If you download the ZIP file a build error will occur): Inside vscode open the command palette by pressing `CTRL` + `SHIFT` + `P`. Enter `git clone`, add the repository-URL `https://github.com/tbnobody/OpenDTU`. Next you have to choose (or create) a target directory.
* In vscode, choose File --> Open Folder and select the previously downloaded source code. (You have to select the folder which contains the "platformio.ini" file)
* There is a short [Video](https://youtu.be/9cA_esv3zeA) showing these steps.
* Adjust the COM port in the file "platformio.ini" for your USB-serial-converter. It occurs twice:
    * upload_port
    * monitor_port
* Select the arrow button in the status bar (PlatformIO: Upload) to compile and upload the firmware. During the compilation, all required libraries are downloaded automatically.
### on the commandline with PlatformIO Core
* Install [PlatformIO Core](https://platformio.org/install/cli)
* Clone this repository (you really have to clone it, don't just download the ZIP file. During the build process the git hash gets embedded into the firmware. If you download the ZIP file a build error will occur)
* Adjust the COM port in the file "platformio.ini". It occurs twice:
    * upload_port
    * monitor_port
* build: `platformio run -e generic`
* upload to esp module: `platformio run -e generic -t upload`
* other options:
  * clean the sources:  `platformio run -e generic -t clean`
  * erase flash: `platformio run -e generic -t erase`
### using the pre-compiled .bin files
Use a ESP32 flash tool of your choice and flash the .bin files to the right addresses:

| Address  | File                   |
| ---------| ---------------------- |
| 0x1000   | bootloader_dio_40m.bin |
| 0x8000   | partitions.bin         |
| 0xe000   | boot_app0.bin          |
| 0x10000  | opendtu-*.bin          |

Make sure too uncheck the DoNotChgBin option. Otherwise you will maybe get errors like "invalid header"

## First configuration
* After the initial flashing of the microcontroller, an Access Point called "OpenDTU-*" is opened. The default password is "openDTU42".
* Use a web browser to open the address [http://192.168.4.1](http://192.168.4.1)
* Navigate to Settings --> Network Settings and enter your WiFi credentials
* OpenDTU then simultaneously connects to your WiFi AP with this credentials. Navigate to Info --> Network and look into section "Network Interface (Station)" for the IP address received via DHCP.
* When OpenDTU is connected to a configured WiFI AP, the "OpenDTU-*" Access Point is closed after 3 minutes.
* OpenDTU needs access to a working NTP server to get the current date & time. Both are sent to the inverter with each request. Default NTP server is pool.ntp.org. If your network has different requirements please change accordingly (Settings --> NTP Settings).
* Add your inverter in the inverter settings (Settings --> Inverter Settings)

## Flashing an Update using "Over The Air" OTA Update
Once you have your OpenDTU running and connected to WLAN, you can do further updates through the web interface.
Navigate to Settings --> Firmware upgrade and press the browse button. Select the firmware file from your local computer.

You'll find the firmware file (after a successfull build process) under `.pio/build/generic/firmware.bin`.

After the successful upload, the OpenDTU immediately restarts into the new firmware.

## MQTT Topic Documentation
A documentation of all available MQTT Topics can be found here: [MQTT Documentation](docs/MQTT_Topics.md)

## Available cases
* [https://www.thingiverse.com/thing:5435911](https://www.thingiverse.com/thing:5435911)

## Building
* Building the WebApp
    * The WebApp can be build using yarn
    ```
    $ cd webapp
    $ yarn install
    $ yarn build
    ```
    * The updated output is placed in the 'webapp_dist' directory
    * It is only necessary to build the webapp when you made changes to it

* Building the microcontroller firmware
    * Visual Studio Code with the PlatformIO Extension is required for building

## Troubleshooting
* First: When there is no light on the solar panels, the inverter completely turns off and does not answer to OpenDTU! So if you assembled your OpenDTU in the evening, wait until tomorrow.
* When there is no data received from the inverter(s) - try to reduce the distance between the openDTU and the inverter (e.g. move it to the window towards the roof)
* Under Settings -> DTU Settings you can increase the transmit power "PA level". Default is "minimum".
* The NRF24L01+ needs relatively much current. With bad power supply (and especially bad cables!) a 10uF capacitor soldered directly to the NRF24L01+ board connector brings more stability (pin 1+2 are the power supply). Note the polarity of the capacitor....
* You can try to use an USB power supply with 1A or more instead of connecting the ESP32 to the computer.
* Try a different USB cable. Once again, a stable power source is important. Some USB cables are made of much plastic and very little copper inside.
* Double-Check that you have a radio module NRF24L01+ with a plus sign at the end. NRF24L01 module without the plus are not compatible with this project.
* There is no possibility of auto-discovering the inverters. Double-Check you have entered the serial numbers of the inverters correctly.
* OpenDTU needs access to a working NTP server to get the current date & time.
* If your problem persists, check the  [Issues on Github](https://github.com/tbnobody/OpenDTU/issues). Please inspect not only the open issues, also the closed issues contain useful information.
* Another source of information are the [Discussions](https://github.com/tbnobody/OpenDTU/discussions/)

## Related Projects
- [Ahoy](https://github.com/grindylow/ahoy)
- [DTU Simulator](https://github.com/Ziyatoe/DTUsimMI1x00-Hoymiles)
- [OpenDTU extended to talk to Victrons MPPT battery chargers (Ve.Direct)](https://github.com/helgeerbe/OpenDTU_VeDirect)<|MERGE_RESOLUTION|>--- conflicted
+++ resolved
@@ -7,7 +7,9 @@
 This project was started from [this](https://www.mikrocontroller.net/topic/525778) discussion (Mikrocontroller.net).
 It was the goal to replace the original Hoymiles DTU (Telemetry Gateway) with their cloud access. With a lot of reverse engineering the Hoymiles protocol was decrypted and analyzed.
 
-<<<<<<< HEAD
+## Screenshots
+Several screenshots of the frontend can be found here: [Screenshots](docs/screenshots)
+
 I extended the original OpenDTU software to support also Victron's Ve.Direct protocol on the same chip. Additional information about Ve.direct can be downloaded from https://www.victronenergy.com/support-and-downloads/technical-information.
 
 Web-Live-Interface:
@@ -42,10 +44,6 @@
 MQTT:
 
 Sends text raw data as difined in VE.Direct spec.
-=======
-## Screenshots
-Several screenshots of the frontend can be found here: [Screenshots](docs/screenshots)
->>>>>>> b2a30621
 
 ## Currently supported Inverters
 * Hoymiles HM-300
