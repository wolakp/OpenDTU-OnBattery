--- conflicted
+++ resolved
@@ -39,12 +39,7 @@
         MqttSettings.subscribe(config.PowerLimiter_MqttTopicPowerMeter3, 0, std::bind(&PowerLimiterClass::onMqttMessage, this, _1, _2, _3, _4, _5, _6));
     }
 
-<<<<<<< HEAD
-    _consumeSolarPowerOnly = true;
-    _lastCommandSent = 0;
-=======
      _lastCommandSent = 0;
->>>>>>> 26dc2626
     _lastLoop = 0;
     _lastPowerMeterUpdate = 0;
     _lastRequestedPowerLimit = 0;
@@ -103,37 +98,6 @@
             dcVoltage, config.PowerLimiter_VoltageStartThreshold, config.PowerLimiter_VoltageStopThreshold, inverter->isProducing());
     }
 
-<<<<<<< HEAD
-    int32_t powerMeter = _powerMeter1Power + _powerMeter2Power + _powerMeter3Power;
-
-    if (inverter->isProducing()) {
-        float acPower = inverter->Statistics()->getChannelFieldValue(TYPE_AC, (ChannelNum_t) config.PowerLimiter_InverterChannelId, FLD_PAC); 
-        float correctedDcVoltage = dcVoltage + (acPower * config.PowerLimiter_VoltageLoadCorrectionFactor);
-
-        if ((_consumeSolarPowerOnly && isStartThresholdReached(inverter))) {
-            // The battery is full enough again, use the full battery power from now on.
-            _consumeSolarPowerOnly = false;
-        } else if (!_consumeSolarPowerOnly && isStopThresholdReached(inverter) && canUseDirectSolarPower()) {
-            // The battery voltage dropped too low
-            _consumeSolarPowerOnly = true;
-        }
-
-        if (isStopThresholdReached(inverter)
-                || (_consumeSolarPowerOnly && !canUseDirectSolarPower())) {
-            // DC voltage too low, stop the inverter
-            MessageOutput.printf("[PowerLimiterClass::loop] DC voltage: %.2f Corrected DC voltage: %.2f...\r\n",
-                dcVoltage, correctedDcVoltage);
-            MessageOutput.println("[PowerLimiterClass::loop] Stopping inverter...");
-            inverter->sendPowerControlRequest(Hoymiles.getRadio(), false);
-
-            uint16_t newPowerLimit = (uint16_t)config.PowerLimiter_LowerPowerLimit;
-            inverter->sendActivePowerControlRequest(Hoymiles.getRadio(), newPowerLimit, PowerLimitControlType::AbsolutNonPersistent);
-            _lastRequestedPowerLimit = newPowerLimit;
-
-            _lastCommandSent = millis();
-            _consumeSolarPowerOnly = false;
-=======
->>>>>>> 26dc2626
 
     while(true) {
         switch(_plState) {
