// SPDX-License-Identifier: GPL-2.0-or-later
/*
 * Copyright (C) 2022 Thomas Basler and others
 */
#include "Configuration.h"
#include "defaults.h"
#include <ArduinoJson.h>
#include <LittleFS.h>

CONFIG_T config;

void ConfigurationClass::init()
{
    memset(&config, 0x0, sizeof(config));
    config.Cfg_SaveCount = 0;
    config.Cfg_Version = CONFIG_VERSION;

    // WiFi Settings
    strlcpy(config.WiFi_Ssid, WIFI_SSID, sizeof(config.WiFi_Ssid));
    strlcpy(config.WiFi_Password, WIFI_PASSWORD, sizeof(config.WiFi_Password));
    config.WiFi_Dhcp = WIFI_DHCP;
    strlcpy(config.WiFi_Hostname, APP_HOSTNAME, sizeof(config.WiFi_Hostname));

    // NTP Settings
    strlcpy(config.Ntp_Server, NTP_SERVER, sizeof(config.Ntp_Server));
    strlcpy(config.Ntp_Timezone, NTP_TIMEZONE, sizeof(config.Ntp_Timezone));
    strlcpy(config.Ntp_TimezoneDescr, NTP_TIMEZONEDESCR, sizeof(config.Ntp_TimezoneDescr));

    // MqTT Settings
    config.Mqtt_Enabled = MQTT_ENABLED;
    strlcpy(config.Mqtt_Hostname, MQTT_HOST, sizeof(config.Mqtt_Hostname));
    config.Mqtt_Port = MQTT_PORT;
    strlcpy(config.Mqtt_Username, MQTT_USER, sizeof(config.Mqtt_Username));
    strlcpy(config.Mqtt_Password, MQTT_PASSWORD, sizeof(config.Mqtt_Password));
    strlcpy(config.Mqtt_Topic, MQTT_TOPIC, sizeof(config.Mqtt_Topic));
    config.Mqtt_Retain = MQTT_RETAIN;
    config.Mqtt_Tls = MQTT_TLS;
    strlcpy(config.Mqtt_RootCaCert, MQTT_ROOT_CA_CERT, sizeof(config.Mqtt_RootCaCert));
    strlcpy(config.Mqtt_LwtTopic, MQTT_LWT_TOPIC, sizeof(config.Mqtt_LwtTopic));
    strlcpy(config.Mqtt_LwtValue_Online, MQTT_LWT_ONLINE, sizeof(config.Mqtt_LwtValue_Online));
    strlcpy(config.Mqtt_LwtValue_Offline, MQTT_LWT_OFFLINE, sizeof(config.Mqtt_LwtValue_Offline));
    config.Mqtt_PublishInterval = MQTT_PUBLISH_INTERVAL;

    for (uint8_t i = 0; i < INV_MAX_COUNT; i++) {
        config.Inverter[i].Serial = 0;
        strlcpy(config.Inverter[i].Name, "", 0);
        for (uint8_t c = 0; c < INV_MAX_CHAN_COUNT; c++) {
            config.Inverter[0].MaxChannelPower[c] = 0;
        }
    }

    config.Dtu_Serial = DTU_SERIAL;
    config.Dtu_PollInterval = DTU_POLL_INTERVAL;
    config.Dtu_PaLevel = DTU_PA_LEVEL;

    config.Mqtt_Hass_Enabled = MQTT_HASS_ENABLED;
    config.Mqtt_Hass_Expire = MQTT_HASS_EXPIRE;
    config.Mqtt_Hass_Retain = MQTT_HASS_RETAIN;
    strlcpy(config.Mqtt_Hass_Topic, MQTT_HASS_TOPIC, sizeof(config.Mqtt_Hass_Topic));
    config.Mqtt_Hass_IndividualPanels = MQTT_HASS_INDIVIDUALPANELS;

<<<<<<< HEAD
    config.Vedirect_Enabled = VEDIRECT_ENABLED;
    config.Vedirect_UpdatesOnly = VEDIRECT_UPDATESONLY;
    config.Vedirect_PollInterval = VEDIRECT_POLL_INTERVAL;
=======
    strlcpy(config.Security_Password, ACCESS_POINT_PASSWORD, sizeof(config.Security_Password));
>>>>>>> 584ec006
}

bool ConfigurationClass::write()
{
    File f = LittleFS.open(CONFIG_FILENAME_JSON, "w");
    if (!f) {
        return false;
    }
    config.Cfg_SaveCount++;

    DynamicJsonDocument doc(JSON_BUFFER_SIZE);

    JsonObject cfg = doc.createNestedObject("cfg");
    cfg["version"] = config.Cfg_Version;
    cfg["save_count"] = config.Cfg_SaveCount;

    JsonObject wifi = doc.createNestedObject("wifi");
    wifi["ssid"] = config.WiFi_Ssid;
    wifi["password"] = config.WiFi_Password;
    wifi["ip"] = IPAddress(config.WiFi_Ip).toString();
    wifi["netmask"] = IPAddress(config.WiFi_Netmask).toString();
    wifi["gateway"] = IPAddress(config.WiFi_Gateway).toString();
    wifi["dns1"] = IPAddress(config.WiFi_Dns1).toString();
    wifi["dns2"] = IPAddress(config.WiFi_Dns2).toString();
    wifi["dhcp"] = config.WiFi_Dhcp;
    wifi["hostname"] = config.WiFi_Hostname;

    JsonObject ntp = doc.createNestedObject("ntp");
    ntp["server"] = config.Ntp_Server;
    ntp["timezone"] = config.Ntp_Timezone;
    ntp["timezone_descr"] = config.Ntp_TimezoneDescr;

    JsonObject mqtt = doc.createNestedObject("mqtt");
    mqtt["enabled"] = config.Mqtt_Enabled;
    mqtt["hostname"] = config.Mqtt_Hostname;
    mqtt["port"] = config.Mqtt_Port;
    mqtt["username"] = config.Mqtt_Username;
    mqtt["password"] = config.Mqtt_Password;
    mqtt["topic"] = config.Mqtt_Topic;
    mqtt["retain"] = config.Mqtt_Retain;
    mqtt["publish_invterval"] = config.Mqtt_PublishInterval;

    JsonObject mqtt_lwt = mqtt.createNestedObject("lwt");
    mqtt_lwt["topic"] = config.Mqtt_LwtTopic;
    mqtt_lwt["value_online"] = config.Mqtt_LwtValue_Online;
    mqtt_lwt["value_offline"] = config.Mqtt_LwtValue_Offline;

    JsonObject mqtt_tls = mqtt.createNestedObject("tls");
    mqtt_tls["enabled"] = config.Mqtt_Tls;
    mqtt_tls["root_ca_cert"] = config.Mqtt_RootCaCert;

    JsonObject mqtt_hass = mqtt.createNestedObject("hass");
    mqtt_hass["enabled"] = config.Mqtt_Hass_Enabled;
    mqtt_hass["retain"] = config.Mqtt_Hass_Retain;
    mqtt_hass["topic"] = config.Mqtt_Hass_Topic;
    mqtt_hass["individual_panels"] = config.Mqtt_Hass_IndividualPanels;
    mqtt_hass["expire"] = config.Mqtt_Hass_Expire;

    JsonObject dtu = doc.createNestedObject("dtu");
    dtu["serial"] = config.Dtu_Serial;
    dtu["poll_interval"] = config.Dtu_PollInterval;
    dtu["pa_level"] = config.Dtu_PaLevel;

    JsonObject security = doc.createNestedObject("security");
    security["password"] = config.Security_Password;

    JsonArray inverters = doc.createNestedArray("inverters");
    for (uint8_t i = 0; i < INV_MAX_COUNT; i++) {
        JsonObject inv = inverters.createNestedObject();
        inv["serial"] = config.Inverter[i].Serial;
        inv["name"] = config.Inverter[i].Name;

        JsonArray channels = inv.createNestedArray("channels");
        for (uint8_t c = 0; c < INV_MAX_CHAN_COUNT; c++) {
            channels.add(config.Inverter[i].MaxChannelPower[c]);
        }
    }

    // Serialize JSON to file
    if (serializeJson(doc, f) == 0) {
        Serial.println("Failed to write file");
        return false;
    }

    f.close();
    return true;
}

bool ConfigurationClass::read()
{
    if (!LittleFS.exists(CONFIG_FILENAME_JSON)) {
        Serial.println("Converting binary config to json... ");
        File f = LittleFS.open(CONFIG_FILENAME, "r");
        if (!f) {
            return false;
        }
        uint8_t* bytes = reinterpret_cast<uint8_t*>(&config);
        for (unsigned int i = 0; i < sizeof(CONFIG_T); i++) {
            bytes[i] = f.read();
        }
        f.close();
        write();
        Serial.println("done");
        LittleFS.remove(CONFIG_FILENAME);
    }
    return readJson();
}

bool ConfigurationClass::readJson()
{
    File f = LittleFS.open(CONFIG_FILENAME_JSON, "r", false);
    if (!f) {
        return false;
    }

    DynamicJsonDocument doc(JSON_BUFFER_SIZE);
    // Deserialize the JSON document
    DeserializationError error = deserializeJson(doc, f);
    if (error) {
        Serial.println(F("Failed to read file, using default configuration"));
    }

    JsonObject cfg = doc["cfg"];
    config.Cfg_Version = cfg["version"] | CONFIG_VERSION;
    config.Cfg_SaveCount = cfg["save_count"] | 0;

    JsonObject wifi = doc["wifi"];
    strlcpy(config.WiFi_Ssid, wifi["ssid"] | WIFI_SSID, sizeof(config.WiFi_Ssid));
    strlcpy(config.WiFi_Password, wifi["password"] | WIFI_PASSWORD, sizeof(config.WiFi_Password));
    strlcpy(config.WiFi_Hostname, wifi["hostname"] | APP_HOSTNAME, sizeof(config.WiFi_Hostname));

    IPAddress wifi_ip;
    wifi_ip.fromString(wifi["ip"] | "");
    config.WiFi_Ip[0] = wifi_ip[0];
    config.WiFi_Ip[1] = wifi_ip[1];
    config.WiFi_Ip[2] = wifi_ip[2];
    config.WiFi_Ip[3] = wifi_ip[3];

    IPAddress wifi_netmask;
    wifi_netmask.fromString(wifi["netmask"] | "");
    config.WiFi_Netmask[0] = wifi_netmask[0];
    config.WiFi_Netmask[1] = wifi_netmask[1];
    config.WiFi_Netmask[2] = wifi_netmask[2];
    config.WiFi_Netmask[3] = wifi_netmask[3];

    IPAddress wifi_gateway;
    wifi_gateway.fromString(wifi["gateway"] | "");
    config.WiFi_Gateway[0] = wifi_gateway[0];
    config.WiFi_Gateway[1] = wifi_gateway[1];
    config.WiFi_Gateway[2] = wifi_gateway[2];
    config.WiFi_Gateway[3] = wifi_gateway[3];

    IPAddress wifi_dns1;
    wifi_dns1.fromString(wifi["dns1"] | "");
    config.WiFi_Dns1[0] = wifi_dns1[0];
    config.WiFi_Dns1[1] = wifi_dns1[1];
    config.WiFi_Dns1[2] = wifi_dns1[2];
    config.WiFi_Dns1[3] = wifi_dns1[3];

    IPAddress wifi_dns2;
    wifi_dns2.fromString(wifi["dns2"] | "");
    config.WiFi_Dns2[0] = wifi_dns2[0];
    config.WiFi_Dns2[1] = wifi_dns2[1];
    config.WiFi_Dns2[2] = wifi_dns2[2];
    config.WiFi_Dns2[3] = wifi_dns2[3];

    config.WiFi_Dhcp = wifi["dhcp"] | WIFI_DHCP;

    JsonObject ntp = doc["ntp"];
    strlcpy(config.Ntp_Server, ntp["server"] | NTP_SERVER, sizeof(config.Ntp_Server));
    strlcpy(config.Ntp_Timezone, ntp["timezone"] | NTP_TIMEZONE, sizeof(config.Ntp_Timezone));
    strlcpy(config.Ntp_TimezoneDescr, ntp["timezone_descr"] | NTP_TIMEZONEDESCR, sizeof(config.Ntp_TimezoneDescr));

    JsonObject mqtt = doc["mqtt"];
    config.Mqtt_Enabled = mqtt["enabled"] | MQTT_ENABLED;
    strlcpy(config.Mqtt_Hostname, mqtt["hostname"] | MQTT_HOST, sizeof(config.Mqtt_Hostname));
    config.Mqtt_Port = mqtt["port"] | MQTT_PORT;
    strlcpy(config.Mqtt_Username, mqtt["username"] | MQTT_USER, sizeof(config.Mqtt_Username));
    strlcpy(config.Mqtt_Password, mqtt["password"] | MQTT_PASSWORD, sizeof(config.Mqtt_Password));
    strlcpy(config.Mqtt_Topic, mqtt["topic"] | MQTT_TOPIC, sizeof(config.Mqtt_Topic));
    config.Mqtt_Retain = mqtt["retain"] | MQTT_RETAIN;
    config.Mqtt_PublishInterval = mqtt["publish_invterval"] | MQTT_PUBLISH_INTERVAL;

    JsonObject mqtt_lwt = mqtt["lwt"];
    strlcpy(config.Mqtt_LwtTopic, mqtt_lwt["topic"] | MQTT_LWT_TOPIC, sizeof(config.Mqtt_LwtTopic));
    strlcpy(config.Mqtt_LwtValue_Online, mqtt_lwt["value_online"] | MQTT_LWT_ONLINE, sizeof(config.Mqtt_LwtValue_Online));
    strlcpy(config.Mqtt_LwtValue_Offline, mqtt_lwt["value_offline"] | MQTT_LWT_OFFLINE, sizeof(config.Mqtt_LwtValue_Offline));

    JsonObject mqtt_tls = mqtt["tls"];
    config.Mqtt_Tls = mqtt_tls["enabled"] | MQTT_TLS;
    strlcpy(config.Mqtt_RootCaCert, mqtt_tls["root_ca_cert"] | MQTT_ROOT_CA_CERT, sizeof(config.Mqtt_RootCaCert));

    JsonObject mqtt_hass = mqtt["hass"];
    config.Mqtt_Hass_Enabled = mqtt_hass["enabled"] | MQTT_HASS_ENABLED;
    config.Mqtt_Hass_Retain = mqtt_hass["retain"] | MQTT_HASS_RETAIN;
    config.Mqtt_Hass_Expire = mqtt_hass["expire"] | MQTT_HASS_EXPIRE;
    config.Mqtt_Hass_IndividualPanels = mqtt_hass["individual_panels"] | MQTT_HASS_INDIVIDUALPANELS;
    strlcpy(config.Mqtt_Hass_Topic, mqtt_hass["topic"] | MQTT_HASS_TOPIC, sizeof(config.Mqtt_Hass_Topic));

    JsonObject dtu = doc["dtu"];
    config.Dtu_Serial = dtu["serial"] | DTU_SERIAL;
    config.Dtu_PollInterval = dtu["poll_interval"] | DTU_POLL_INTERVAL;
    config.Dtu_PaLevel = dtu["pa_level"] | DTU_PA_LEVEL;

    JsonObject security = doc["security"];
    strlcpy(config.Security_Password, security["password"] | ACCESS_POINT_PASSWORD, sizeof(config.Security_Password));

    JsonArray inverters = doc["inverters"];
    for (uint8_t i = 0; i < INV_MAX_COUNT; i++) {
        JsonObject inv = inverters[i].as<JsonObject>();
        config.Inverter[i].Serial = inv["serial"] | 0ULL;
        strlcpy(config.Inverter[i].Name, inv["name"] | "", sizeof(config.Inverter[i].Name));

        JsonArray channels = inv["channels"];
        for (uint8_t c = 0; c < INV_MAX_CHAN_COUNT; c++) {
            config.Inverter[i].MaxChannelPower[c] = channels[c];
        }
    }

    f.close();
    return true;
}

void ConfigurationClass::migrate()
{
    if (config.Cfg_Version < 0x00010400) {
        strlcpy(config.Ntp_Server, NTP_SERVER, sizeof(config.Ntp_Server));
        strlcpy(config.Ntp_Timezone, NTP_TIMEZONE, sizeof(config.Ntp_Timezone));
        strlcpy(config.Ntp_TimezoneDescr, NTP_TIMEZONEDESCR, sizeof(config.Ntp_TimezoneDescr));
    }

    if (config.Cfg_Version < 0x00010500) {
        config.Mqtt_Enabled = MQTT_ENABLED;
        strlcpy(config.Mqtt_Hostname, MQTT_HOST, sizeof(config.Mqtt_Hostname));
        config.Mqtt_Port = MQTT_PORT;
        strlcpy(config.Mqtt_Username, MQTT_USER, sizeof(config.Mqtt_Username));
        strlcpy(config.Mqtt_Password, MQTT_PASSWORD, sizeof(config.Mqtt_Password));
        strlcpy(config.Mqtt_Topic, MQTT_TOPIC, sizeof(config.Mqtt_Topic));
    }

    if (config.Cfg_Version < 0x00010600) {
        config.Mqtt_Retain = MQTT_RETAIN;
    }

    if (config.Cfg_Version < 0x00010700) {
        strlcpy(config.Mqtt_LwtTopic, MQTT_LWT_TOPIC, sizeof(config.Mqtt_LwtTopic));
        strlcpy(config.Mqtt_LwtValue_Online, MQTT_LWT_ONLINE, sizeof(config.Mqtt_LwtValue_Online));
        strlcpy(config.Mqtt_LwtValue_Offline, MQTT_LWT_OFFLINE, sizeof(config.Mqtt_LwtValue_Offline));
    }

    if (config.Cfg_Version < 0x00010800) {
        for (uint8_t i = 0; i < INV_MAX_COUNT; i++) {
            config.Inverter[i].Serial = 0;
            strlcpy(config.Inverter[i].Name, "", 0);
        }
    }

    if (config.Cfg_Version < 0x00010900) {
        config.Dtu_Serial = DTU_SERIAL;
        config.Dtu_PollInterval = DTU_POLL_INTERVAL;
        config.Dtu_PaLevel = DTU_PA_LEVEL;
    }

    if (config.Cfg_Version < 0x00011000) {
        config.Mqtt_PublishInterval = MQTT_PUBLISH_INTERVAL;
    }

    if (config.Cfg_Version < 0x00011100) {
        init(); // Config will be completly incompatible after this update
    }

    if (config.Cfg_Version < 0x00011200) {
        config.Mqtt_Hass_Enabled = MQTT_HASS_ENABLED;
        config.Mqtt_Hass_Retain = MQTT_HASS_RETAIN;
        strlcpy(config.Mqtt_Hass_Topic, MQTT_HASS_TOPIC, sizeof(config.Mqtt_Hass_Topic));
        config.Mqtt_Hass_IndividualPanels = MQTT_HASS_INDIVIDUALPANELS;
    }

    if (config.Cfg_Version < 0x00011300) {
        config.Mqtt_Tls = MQTT_TLS;
        strlcpy(config.Mqtt_RootCaCert, MQTT_ROOT_CA_CERT, sizeof(config.Mqtt_RootCaCert));
        config.Vedirect_Enabled = VEDIRECT_ENABLED;
        config.Vedirect_UpdatesOnly = VEDIRECT_UPDATESONLY;
        config.Vedirect_PollInterval = VEDIRECT_POLL_INTERVAL;
    }

    if (config.Cfg_Version < 0x00011400) {
        strlcpy(config.Mqtt_Hostname, config.Mqtt_Hostname_Short, sizeof(config.Mqtt_Hostname_Short));
    }

    if (config.Cfg_Version < 0x00011500) {
        config.Mqtt_Hass_Expire = MQTT_HASS_EXPIRE;
    }

    if (config.Cfg_Version < 0x00011600) {
        strlcpy(config.Security_Password, ACCESS_POINT_PASSWORD, sizeof(config.Security_Password));
    }

    config.Cfg_Version = CONFIG_VERSION;
    write();
}

CONFIG_T& ConfigurationClass::get()
{
    return config;
}

INVERTER_CONFIG_T* ConfigurationClass::getFreeInverterSlot()
{
    for (uint8_t i = 0; i < INV_MAX_COUNT; i++) {
        if (config.Inverter[i].Serial == 0) {
            return &config.Inverter[i];
        }
    }

    return NULL;
}

ConfigurationClass Configuration;<|MERGE_RESOLUTION|>--- conflicted
+++ resolved
@@ -59,13 +59,11 @@
     strlcpy(config.Mqtt_Hass_Topic, MQTT_HASS_TOPIC, sizeof(config.Mqtt_Hass_Topic));
     config.Mqtt_Hass_IndividualPanels = MQTT_HASS_INDIVIDUALPANELS;
 
-<<<<<<< HEAD
+    strlcpy(config.Security_Password, ACCESS_POINT_PASSWORD, sizeof(config.Security_Password));
+
     config.Vedirect_Enabled = VEDIRECT_ENABLED;
     config.Vedirect_UpdatesOnly = VEDIRECT_UPDATESONLY;
     config.Vedirect_PollInterval = VEDIRECT_POLL_INTERVAL;
-=======
-    strlcpy(config.Security_Password, ACCESS_POINT_PASSWORD, sizeof(config.Security_Password));
->>>>>>> 584ec006
 }
 
 bool ConfigurationClass::write()
