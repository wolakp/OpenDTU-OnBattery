--- conflicted
+++ resolved
@@ -241,12 +241,8 @@
 import * as bootstrap from 'bootstrap';
 import EventLog from '@/components/partials/EventLog.vue';
 import DevInfo from '@/components/partials/DevInfo.vue';
-<<<<<<< HEAD
-import LimitSettingsCurrent from '@/components/partials/LimitSettingsCurrent.vue';
+import BootstrapAlert from '@/components/partials/BootstrapAlert.vue';
 import VedirectView from '@/components/partials/VedirectView.vue';
-=======
-import BootstrapAlert from '@/components/partials/BootstrapAlert.vue';
->>>>>>> b2a30621
 
 declare interface Inverter {
     serial: number,
@@ -262,12 +258,8 @@
         InverterChannelInfo,
         EventLog,
         DevInfo,
-<<<<<<< HEAD
-        LimitSettingsCurrent,
+        BootstrapAlert,,
         VedirectView
-=======
-        BootstrapAlert,
->>>>>>> b2a30621
     },
     data() {
         return {
